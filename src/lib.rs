--- conflicted
+++ resolved
@@ -60,12 +60,8 @@
 pub use consts::*;
 pub use commands::*;
 pub use errors::MachError;
-pub use loader::{CheckedSlice, ArHeader, FatArch, FatHeader, MachCommand, MachHeader, OFile, RanLib};
+pub use loader::{ArHeader, CheckedSlice, FatArch, FatHeader, MachCommand, MachHeader, OFile, RanLib};
 pub use symbol::{Symbol, SymbolIter, SymbolReader, SymbolReference};
 pub use opcode::{Bind, BindOpCode, BindOpCodes, BindSymbol, BindSymbolFlags, BindSymbolType, LazyBind, LazyBindSymbol,
-<<<<<<< HEAD
                  Rebase, RebaseOpCode, RebaseOpCodes, RebaseSymbol, WeakBind, WeakBindSymbol};
-pub use export::{ExportGraph, ExportNode, ExportSymbol, ExportSymbolType};
-=======
-                 Rebase, RebaseOpCode, RebaseOpCodes, RebaseSymbol, WeakBind, WeakBindSymbol};
->>>>>>> c3c3405f
+pub use export::{ExportGraph, ExportNode, ExportSymbol, ExportSymbolType};